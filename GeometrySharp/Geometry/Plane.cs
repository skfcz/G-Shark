﻿using GeometrySharp.Core;
using System;
using System.Text;

namespace GeometrySharp.Geometry
{
    /// <summary>
    /// A Plane is simply an origin point and normal.
    /// </summary>
    public class Plane : IEquatable<Plane>
    {
        /// <summary>
        /// Construct a plane from a origin and a direction.
        /// </summary>
        /// <param name="origin">The point describing the origin of the plane.</param>
        /// <param name="direction">The vector representing the normal of the plane.</param>
        public Plane(Vector3 origin, Vector3 direction)
        {
            ZAxis = direction.Unitize();
            XAxis = Vector3.XAxis.PerpendicularTo(ZAxis).Unitize();
            YAxis = Vector3.Cross(ZAxis, XAxis).Unitize();
            Origin = origin;
        }

        /// <summary>
        /// Construct a plane from three non-collinear points.
        /// </summary>
        /// <param name="pt1">Firs point representing the origin.</param>
        /// <param name="pt2">Second point representing the x direction.</param>
        /// <param name="pt3">Third point representing the y direction.</param>
        public Plane(Vector3 pt1, Vector3 pt2, Vector3 pt3)
        {
            if(LinearAlgebra.Orientation(pt1, pt2, pt3) == 0)
            {
                throw new Exception("Plane cannot be created, the tree points must not be collinear");
            }

            Vector3 dir1 = pt2 - pt1;
            Vector3 dir2 = pt3 - pt1;
            Vector3 normal = Vector3.Cross(dir1, dir2);

            Origin = pt1;
            XAxis = dir1.Unitize();
            YAxis = Vector3.Cross(normal, dir1).Unitize();
            ZAxis = normal.Unitize();
        }

        /// <summary>
        /// Construct a plane from an point and two directions.
        /// </summary>
        /// <param name="origin">Point representing the origin.</param>
        /// <param name="xDirection">X direction.</param>
        /// <param name="yDirection">Y direction.</param>
        /// <param name="zDirection">Z direction.</param>
        public Plane(Vector3 origin, Vector3 xDirection, Vector3 yDirection, Vector3 zDirection)
        {
            Origin = origin;
            XAxis = xDirection.Unitize();
            YAxis = yDirection.Unitize();
            ZAxis = zDirection.Unitize();
        }

        /// <summary>
        /// Get a XY plane.
        /// </summary>
        public static Plane PlaneXY => new Plane(new Vector3 { 0.0, 0.0, 0.0 }, Vector3.ZAxis);

        /// <summary>
        /// Get a YZ plane.
        /// </summary>
        public static Plane PlaneYZ => new Plane(new Vector3 { 0.0, 0.0, 0.0 }, Vector3.XAxis);

        /// <summary>
        /// Get a XY plane.
        /// </summary>
        public static Plane PlaneXZ => new Plane(new Vector3 { 0.0, 0.0, 0.0 }, Vector3.YAxis);

        /// <summary>
        /// The normal of the plan.
        /// </summary>
        public Vector3 Normal => ZAxis;

        /// <summary>
        /// The origin of the plane.
        /// </summary>
        public Vector3 Origin { get; }

        /// <summary>
        /// The XAxis of the plane.
        /// </summary>
        public Vector3 XAxis { get; }

        /// <summary>
        /// The YAxis of the plane.
        /// </summary>
        public Vector3 YAxis { get; }

        /// <summary>
        /// The ZAxis of the plane.
        /// </summary>
        public Vector3 ZAxis { get; }

        /// <summary>
        /// Finds the closest point on a plane.
        /// </summary>
        /// <param name="pt">The point to get close to plane.</param>
        /// <param name="length">The distance between the point and his projection.</param>
        /// <returns>The point on the plane that is closest to the sample point.</returns>
        public Vector3 ClosestPoint(Vector3 pt, out double length)
        {
            Vector3 ptToOrigin = Origin - pt;

            Vector3 projection = Normal * (Vector3.Dot(ptToOrigin, Normal));

            length = projection.Length();
            return pt + projection;
        }

        /// <summary>
<<<<<<< HEAD
=======
        /// Perform the rotation to align the XAxis of a plane to a given guide vector.
        /// </summary>
        /// <param name="direction">The guide vector.</param>
        /// <returns>The rotated plane with XAxis align to the guide vector.</returns>
        public Plane Align(Vector3 direction)
        {
            Vector3 tempPt = this.Origin + direction;
            Vector3 tempDir = tempPt - this.Origin;

            double u = Vector3.Dot(this.XAxis, tempDir);
            double v = Vector3.Dot(this.YAxis, tempDir);

            double angle = -(Math.Atan2(u, v)) + Math.PI / 2.0;

            return this.Rotate(angle);
        }

        /// <summary>
>>>>>>> 5d8be1b4
        /// Swapping out the X and Y axes and inverting the Z axis.
        /// </summary>
        /// <returns>The flipped plane.</returns>
        public Plane Flip()
        {
            Vector3 zDir = Vector3.Reverse(Normal);
            return  new Plane(Origin, YAxis, XAxis, zDir);
        }

        /// <summary>
        /// Changes the origin of a plane.
        /// </summary>
        /// <param name="origin">The new origin point of a plane.</param>
        /// <returns>The plane with the new origin.</returns>
        public Plane SetOrigin(Vector3 origin)
        {
            return new Plane(origin, this.XAxis, this.YAxis, this.ZAxis);
        }

        /// <summary>
        /// Rotates the plane around is own Z-axis.
        /// </summary>
        /// <param name="angle">Angle to rotate the plane, expressed in radians.</param>
        /// <returns>The plan rotated.</returns>
        public Plane Rotate(double angle)
        {
            Vector3 xRotate = this.XAxis.Rotate(this.ZAxis, angle);
            Vector3 yRotate = Vector3.Cross(this.ZAxis, xRotate);

            return new Plane(this.Origin, xRotate, yRotate, this.ZAxis);
        }

        /// <summary>
        /// Transforms the plane by a transformation matrix.
        /// </summary>
        /// <param name="t">The transformation matrix to apply to the plane.</param>
        /// <returns>The transformed plane.</returns>
        public Plane Transform(Transform t)
        {
            Vector3 origin = Origin * t;

            bool check = (Math.Abs(t[3][0]) <= GeoSharpMath.MAXTOLERANCE &&
                          Math.Abs(t[3][1]) <= GeoSharpMath.MAXTOLERANCE &&
                          Math.Abs(t[3][2]) <= GeoSharpMath.MAXTOLERANCE &&
                          Math.Abs(1.0 - t[3][3]) <= GeoSharpMath.MAXTOLERANCE);

            Vector3 xDir = check ? ((Origin + XAxis) * t) - origin : XAxis * t;
            Vector3 yDir = check ? ((Origin + YAxis) * t) - origin : YAxis * t;
            Vector3 zDir = check ? ((Origin + ZAxis) * t) - origin : ZAxis * t;

            return new Plane(origin, xDir, yDir, zDir);
        }

        /// <summary>
        /// Returns a boolean indicating whether the two given Planes are equal.
        /// </summary>
        /// <param name="plane1">The first Plane to compare.</param>
        /// <param name="plane2">The second Plane to compare.</param>
        /// <returns>True if the Planes are equal; False otherwise.</returns>
        public static bool operator ==(Plane plane1, Plane plane2)
        {
            return Equals(plane1, plane2);
        }

        /// <summary>
        /// Returns a boolean indicating whether the two given Planes are not equal.
        /// </summary>
        /// <param name="plane1">The first Plane to compare.</param>
        /// <param name="plane2">The second Plane to compare.</param>
        /// <returns>True if the Planes are not equal; False if they are equal.</returns>
        public static bool operator !=(Plane plane1, Plane plane2)
        {
            return !Equals(plane1, plane2);
        }

        /// <summary>
        /// Returns a boolean indicating whether the given Plane is equal to this Plane instance.
        /// </summary>
        /// <param name="other">The Plane to compare this instance to.</param>
        /// <returns>True if the other Plane is equal to this instance; False otherwise.</returns>
        public bool Equals(Plane other)
        {
            return other != null && (Origin.Equals(other.Origin) &&
                                     XAxis.Equals(other.XAxis) &&
                                     YAxis.Equals(other.YAxis) &&
                                     ZAxis.Equals(other.ZAxis));
        }

        /// <summary>
        /// Returns a boolean indicating whether the given Object is equal to this Plane instance.
        /// </summary>
        /// <param name="obj">The Object to compare against.</param>
        /// <returns>True if the Object is equal to this Plane; False otherwise.</returns>
        public override bool Equals(object obj)
        {
            if (obj is Plane plane)
            {
                return Equals(plane);
            }

            return false;
        }

        /// <summary>
        /// Returns the hash code for this instance.
        /// </summary>
        /// <returns>The hash code.</returns>
        public override int GetHashCode()
        {
            return Origin.GetHashCode() + Normal.GetHashCode();
        }

        /// <summary>
        /// Translate a plane into a readable format.
        /// </summary>
        /// <returns>The text format of a plane.</returns>
        public override string ToString()
        {
            StringBuilder builder = new StringBuilder();

            builder.AppendLine($"Origin({Origin})");
            builder.AppendLine($"X({XAxis})");
            builder.AppendLine($"Y({YAxis})");
            builder.AppendLine($"Z({ZAxis})");

            return builder.ToString();
        }
    }
}<|MERGE_RESOLUTION|>--- conflicted
+++ resolved
@@ -117,8 +117,6 @@
         }
 
         /// <summary>
-<<<<<<< HEAD
-=======
         /// Perform the rotation to align the XAxis of a plane to a given guide vector.
         /// </summary>
         /// <param name="direction">The guide vector.</param>
@@ -137,7 +135,6 @@
         }
 
         /// <summary>
->>>>>>> 5d8be1b4
         /// Swapping out the X and Y axes and inverting the Z axis.
         /// </summary>
         /// <returns>The flipped plane.</returns>
