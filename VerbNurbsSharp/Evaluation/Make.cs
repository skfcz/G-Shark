﻿using VerbNurbsSharp.Core;
using System;
using System.Collections.Generic;
using System.Linq;
using System.Text;
using System.Threading.Tasks;

namespace VerbNurbsSharp.Evaluation
{
    //ToDO initialized the class Make
    public class Make
    {
        public Make()
        {

        }

        public static NurbsCurveData RationalBezierCurve(List<Point> controlPoints, List<double> weights = null)
        {
            var degree = controlPoints.Count - 1;
            var knots = new KnotArray();
            for (int i = 0; i < degree + 1; i++)
                knots.Add(0.0);
            for (int i = 0; i < degree + 1; i++)
                knots.Add(1.0);
            if (weights == null)
<<<<<<< HEAD
                weights = Sets.RepeatData(1.0, controlPoints.Count);
            return new NurbsCurveData(degree, knots, Eval.Homogenize1d(controlPoints, weights));
=======
                weights = Constants.Rep(controlPoints.Count, 1.0);
            //return new NurbsCurveData(degree, knots, Eval.Homogenize1d(controlPoints, weights));
            return null;
>>>>>>> d523457a
        }
    }
}<|MERGE_RESOLUTION|>--- conflicted
+++ resolved
@@ -24,14 +24,11 @@
             for (int i = 0; i < degree + 1; i++)
                 knots.Add(1.0);
             if (weights == null)
-<<<<<<< HEAD
                 weights = Sets.RepeatData(1.0, controlPoints.Count);
             return new NurbsCurveData(degree, knots, Eval.Homogenize1d(controlPoints, weights));
-=======
                 weights = Constants.Rep(controlPoints.Count, 1.0);
             //return new NurbsCurveData(degree, knots, Eval.Homogenize1d(controlPoints, weights));
             return null;
->>>>>>> d523457a
         }
     }
 }