--- conflicted
+++ resolved
@@ -17,13 +17,13 @@
         /// </summary>
         /// <param name="vector">The knot vector to test</param>
         /// <param name="degree">The degree</param>
-<<<<<<< HEAD
+
         /// <returns>Whether the list is a valid knot vector or knot</returns>
         public static bool isValidKnotVector(IList<double> vector, int degree)
-=======
+
         /// <returns>Whether the array is a valid knot vector or knot</returns>
         public static bool isValidKnotVector(KnotArray vector, int degree)
->>>>>>> 1f879ba0
+
         {
             if (vector.Count == 0) return false;
             if (vector.Count < (degree + 1)*2) return false;
